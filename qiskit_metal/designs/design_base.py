--- conflicted
+++ resolved
@@ -38,14 +38,8 @@
 
 from .. import config
 if not config.is_building_docs():
-    from qiskit_metal.renderers.renderer_gds.gds_renderer import QGDSRenderer
-<<<<<<< HEAD
-    from qiskit_metal.renderers.renderer_ansys.ansys_renderer import QAnsysRenderer
-
-=======
     from qiskit_metal.toolbox_metal.import_export import load_metal_design, save_metal
     from qiskit_metal.toolbox_python.utility_functions import log_error_easy
->>>>>>> 2662de0b
 
 if TYPE_CHECKING:
     # For linting, avoids circular imports.
@@ -282,13 +276,8 @@
         Returns:
             str: String representation of the chip height.
         """
-<<<<<<< HEAD
         chip_info = self.get_chip_size(chip_name)
         return chip_info['center_z']
-=======
-        # raise NotImplementedError() # Important
-        return 0
->>>>>>> 2662de0b
 
     def get_chip_layer(self, chip_name: str = 'main') -> int:
         """Return the chip layer number for the ground plane.
@@ -745,7 +734,6 @@
 
 #########I/O###############################################################
 
-
     @classmethod
     def load_design(cls, path: str):
         """
@@ -928,6 +916,7 @@
 
 
 ######### Renderers ###############################################################
+
 
     def _start_renderers(self):
         """1. Import the renderers identifed in config.renderers_to_load.
