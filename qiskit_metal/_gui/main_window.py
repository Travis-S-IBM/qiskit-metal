--- conflicted
+++ resolved
@@ -187,34 +187,6 @@
         self.gui.rebuild()
 
     @slot_catch_error()
-<<<<<<< HEAD
-=======
-    def new_qcomponent(self, _=None):
-        """Create a new qcomponent call by button."""
-        path = str(
-            Path(self.gui.path_gui).parent / 'qlibrary' / 'user_components' /
-            'my_qcomponent.py')
-        filename = QFileDialog.getSaveFileName(
-            parent=None,
-            caption='Select a location to save QComponent python file to',
-            dir=path)[0]
-        if filename:
-            text, okPressed = QInputDialog.getText(
-                self, "Name your QComponent class",
-                "Name your QComponent class:", QLineEdit.Normal, "MyQComponent")
-            if okPressed and text != '':
-                text_inst, okPressed = QInputDialog.getText(
-                    self, "Give a name to your instance of the class",
-                    "Name of instance:", QLineEdit.Normal, "qcomp1")
-                if okPressed and text_inst != '':
-                    init_path = filename.rsplit("/", 1)[0] + "/__init__.py"
-                    if not os.path.exists(init_path):
-                        with open(init_path, "w"):
-                            pass
-                    self.gui.new_qcomponent_file(filename, text, text_inst)
-
-    @slot_catch_error()
->>>>>>> 0e141561
     def create_build_log_window(self, _=None):
         """"Handles click on Build History button."""
         self.gui.gui_create_build_log_window()
@@ -607,17 +579,12 @@
         return self.plot_win.canvas
 
     def rebuild(self, autoscale: bool = False):
-<<<<<<< HEAD
         """
         Rebuild all components in the design from scratch and refresh the gui.
         """
         if self.is_dev_mode:
             self.refresh_everything()
 
-=======
-        """Rebuild all components in the design from scratch and refresh the
-        gui."""
->>>>>>> 0e141561
         self.design.rebuild()
         self.refresh()
         if autoscale:
@@ -688,22 +655,6 @@
         if self.component_window:
             self.component_window.set_component(name)
 
-<<<<<<< HEAD
-=======
-    def edit_component_source(self, name: str = None):
-        """For the selected component in the edit component widet (see
-        gui.edit_component) open up the source editor.
-
-        Arguments:
-            name (str): Name of component to exmaine.
-                If none, just uses the currently selected component if there is one.
-        """
-        if name:
-            self.edit_component(name)
-        if self.component_window:
-            self.component_window.edit_source()
-
->>>>>>> 0e141561
     def highlight_components(self, component_names: List[str]):
         """Hihglight a list of components.
 
@@ -721,72 +672,6 @@
         bounds = self.canvas.find_component_bounds(components)
         self.canvas.zoom_to_rectangle(bounds)
 
-<<<<<<< HEAD
-=======
-    def new_qcomponent_file(self, new_path: str, class_name: str,
-                            name_instance: str):
-        """Create a new qcomponent file based on template. The template is
-        stored in qlibrary/_template.py.
-
-        Args:
-            path (str): The path to the file to save to
-            class_name (str): How you want to call the class
-            name_instance (str): Name of the instance of the component to be created
-        """
-
-        if not new_path.endswith('.py'):
-            new_path = new_path + ".py"
-
-        # Copy template file
-        tpath = Path(self.path_gui)
-        tpath = tpath.parent / 'qlibrary' / '_template.py'
-        shutil.copy(str(tpath), str(new_path))
-
-        # Rename the class name
-        path = Path(new_path)
-        text = path.read_text()
-        text = text.replace('MyQComponent', class_name)
-        # Open the file pointed to in text mode, write data to it, and close the file:
-        # An existing file of the same name is overwritten.
-        path.write_text(text)
-
-        # Load module and class and create instance # TODO: make a function
-
-        # Add name
-        if not (path.parent is sys.path):
-            sys.path.insert(0, str(path.parent))
-
-        # TODO: try    except ImportError:
-        module = importlib.import_module(path.stem)
-
-        # Potential Warning
-        # If you are dynamically importing a module that was created since the interpreter
-        # began execution (e.g., created a Python source file), you may need to call
-        #               invalidate_caches()
-        # in order for the new module to be noticed by the import system.
-
-        # Does NOT work:
-        # importlib.import_module(path.stem, str(path.parent))
-
-        # # spec for module and give it name
-        # module_name = f"user_components.{path.stem}"
-        # spec_file = importlib.util.spec_from_file_location(module_name, str(path))
-        # spec_module = importlib.util.module_from_spec(spec_file) # module
-        # spec_file.loader.exec_module(spec_module) # Actual load module
-        # if 1: # add moudle info
-        #     # https://stackoverflow.com/questions/41215729/source-info-missing-from-python-classes-loaded-with-module-from-spec
-        #     sys.modules[module_name] = spec_file
-
-        cls = getattr(module, class_name)  # get class from module
-        qcomp = cls(self.design, name_instance)  # create instance
-
-        # GUI
-        self.refresh_plot()
-        self.highlight_components([name_instance])
-        self.zoom_on_components([name_instance])
-        self.edit_component_source(name_instance)
-
->>>>>>> 0e141561
     @slot_catch_error()
     def gui_create_build_log_window(self, _=None):
         """Creates a separate window that displays the recent successful/fails
