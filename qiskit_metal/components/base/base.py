--- conflicted
+++ resolved
@@ -539,18 +539,11 @@
         parent component.
 
         Arguments:
-<<<<<<< HEAD
             name (str) - Name of the pin
             points (numpy.ndarray)- [x,y] coordinate of the start of the normal
             end (numpy.ndarray)- [x,y] coordinate of the end of the normal
             width (float) - the width of the intended connection (eg. qubit bus pad arm)
             parent (Union[int,]) - The id of the parent component
-=======
-            name (str): Name of the pin
-            start (numpy.ndarray): [x,y] coordinate of the start of the normal
-            end (numpy.ndarray): [x,y] coordinate of the end of the normal
-            width (float): the width of the intended connection (eg. qubit bus pad arm)
-            parent (Union[int,]): The id of the parent component
             flip (bool): to change the direction of intended connection (True causes a 180, default False)
             chip (str): the name of the chip the pin is located on, default 'main'
 
@@ -567,8 +560,6 @@
             * parent_name - the id of the parent component
             * net_id - net_id of the pin if connected to another pin (default 0, indicates
               not connected))
->>>>>>> bf96e2fe
-
         """
 
         vec_normal = end - start
@@ -607,7 +598,7 @@
             Dict: A dictionary containing a collection of information about the pin, necessary
             for use in Metal.
 
-        Dictionar Contents:
+        Dictionary Contents:
             * points (list) - two (x,y) points which represent the edge of the pin for another
               component to attach to (eg. the edge of a CPW TL)
             * middle (numpy.ndarray) - an (x,y) which represents the middle of the points above,
@@ -655,30 +646,7 @@
 
         return self.pins[name]
 
-<<<<<<< HEAD
     
-=======
-    # TODO: Maybe rename to add_pin_as_tangent? @priti
-    def add_pin(self,
-                name: str,
-                points: list,
-                parent: Union[str, 'QComponent'],
-                flip: bool = False,
-                chip: str = 'main'):
-        """Add the named pin to the respective component's pins subdictionary
-
-        Arguments:
-            name (str): Name of pin
-            points (list): List of two (x,y) points that define the pin
-            parent (Union[str,): component or string or None. Will be converted to a
-                                 string, which will the name of the component.
-            flip (bool): True to flip (Default: False)
-            chip (str): the chip the pin is on (Default: 'main')
-        """
-
-        self.pins[name] = self.make_pin(
-            points, parent, flip=flip, chip=chip)
->>>>>>> bf96e2fe
 
     def connect_components_already_in_design(self, pin_name_self: str, comp2_id: int, pin2_name: str) -> int:
         """WARNING: Do NOT use this method during generation of component instance.
