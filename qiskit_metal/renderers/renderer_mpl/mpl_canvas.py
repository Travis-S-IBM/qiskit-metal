--- conflicted
+++ resolved
@@ -454,10 +454,6 @@
                 self._watermark_axis(ax)
 
         def final():
-<<<<<<< HEAD
-            # Draw
-=======
->>>>>>> c9d7b6f0
             self.draw()
             # Restore the state
             ax.set_xlim(self._state['xlim'])
