import qiskit_metal as metal
from qiskit_metal import designs, components, draw
from qiskit_metal import components as qlibrary
import logging
import sys
import pandas
import geopandas
import pandas as pd
import shapely
import gdspy
import os
import pathlib

from typing import TYPE_CHECKING
from typing import Dict as Dict_
from typing import List, Tuple, Union

from operator import itemgetter

from ... import Dict
from ...designs import QDesign
from ...toolbox_python.utility_functions import log_error_easy

from qiskit_metal.renderers.renderer_base import QRenderer

#from qiskit_metal.components.qubits.transmon_pocket import TransmonPocket

from .. import config
if not config.is_building_docs():
    from qiskit_metal import MetalGUI, Dict, Headings


class GDSRender(QRenderer):
    """Extends QRenderer to export GDS formatted files. The methods which a user will need for GDS export
    should be found within this class.
    """

    def __init__(self, design: QDesign, initiate=True, bounding_box_scale: float = 1.2):
        """
        Args:
<<<<<<< HEAD
            design (QDesign): Use QGeometry within QDesign  to obtain elements for GDS file.
            initiate (bool, optional): True to initiate the renderer. Defaults to True.
            bounding_box_scale (float, optional): Scale box of components to render. Should be greater than 1.0.
=======
            design (QDesign): Use QGeometry within QDesign  to obtain elements for GDS file. 
            initiate (bool): True to initiate the renderer. Defaults to True.
            bounding_box_scale (float): Scale box of components to render. Should be greater than 1.0.
>>>>>>> 8f137610
        """
        super().__init__(design=design, initiate=initiate)
        self.gds_unit = self.design.get_units()

        self.lib = gdspy.GdsLibrary(units=self.gds_unit)

        self.list_bounds = list()
        self.scaled_max_bound = tuple()

        # bounding_box_scale will need to be migrated to some form of default_options
        if isinstance(bounding_box_scale, float) and bounding_box_scale >= 1.0:
            self.bounding_box_scale = bounding_box_scale
        elif isinstance(bounding_box_scale, int) and bounding_box_scale >= 1:
            self.bounding_box_scale = float(bounding_box_scale)
        else:
            self.design.logger.warning(
                f'Expected float and number greater than or equal to 1.0 for bounding_box_scale. \
                User provided bounding_box_scale = {bounding_box_scale}, using default of 1.2. .')

    def _clear_library(self):
        """Clear current library."""
        gdspy.current_library.cells.clear()

    def _can_write_to_path(self, file: str) -> int:
        """Check if can write file.

        Args:
            file (str): Has the path and/or just the file name.

        Returns:
            int: 1 if access is allowed. Else returns 0, if access not given.
        """
        directory_name = os.path.dirname(os.path.abspath(file))
        if os.access(directory_name, os.W_OK):
            return 1
        else:
            self.design.logger.warning(
                f'Not able to write to directory. File:"{file}" not written. Checked directory:"{directory_name}".')
            return 0

    def get_bounds(self, gs_table: geopandas.GeoSeries) -> Tuple[float, float, float, float]:
        """Get the bounds for all of the elements in gs_table.

        Args:
            gs_table (pandas.GeoSeries): A pandas GeoSeries used to describe components in a design.

        Returns:
            Tuple[float, float, float, float]: The bounds of all of the elements in this table. [minx, miny, maxx, maxy]
        """
        if len(gs_table) == 0:
            return(0, 0, 0, 0)
        else:
            return gs_table.total_bounds

    def scale_max_bounds(self, all_bounds: list) -> tuple:
        """Given the list of tuples to represent all of the bounds for path, poly, etc.
        This will return the scalar, self.bounding_box_scale, of the max bounds of the tuples provided.

        Args:
            all_bounds (list): Each tuple=(minx, miny, maxx, maxy) in list represents bounding box for poly, path, etc.

        Returns:
            tuple: A scaled bounding box which includes all paths, polys, etc.
        """

        # If given an empty list.
        if len(all_bounds) == 0:
            return (0.0, 0.0, 0.0, 0.0)
        else:
            # Get an inclusive bounding box to contain all of the tuples provided.
            minx, miny, maxx, maxy = self.inclusive_bound(all_bounds)

            # Center of inclusive bounding box
            center_x = (minx + maxx) / 2
            center_y = (miny + maxy) / 2

            scaled_width = (maxx - minx) * self.bounding_box_scale
            scaled_height = (maxy - miny) * self.bounding_box_scale

            # Scaled inclusive bounding box by self.bounding_box_scale.
            scaled_box = (center_x - (.5 * scaled_width),
                          center_y - (.5 * scaled_height),
                          center_x + (.5 * scaled_width),
                          center_y + (.5 * scaled_height))

            return scaled_box

    def inclusive_bound(self, all_bounds: list) -> tuple:
        """Given a list of tuples which describe corners of a box, i.e. (minx, miny, maxx, maxy).
        This method will find the box, which will include all boxes.  In another words, the smallest minx and miny;
        and the largest maxx and maxy.

        Args:
            all_bounds (list): List of bounds. Each tuple corresponds to a box.

        Returns:
            tuple: Describe a box which includes the area of each box in all_bounds.
        """

        # If given an empty list.
        if len(all_bounds) == 0:
            return (0.0, 0.0, 0.0, 0.0)
        else:
            inclusive_tuple = (min(all_bounds, key=itemgetter(0))[0],
                               min(all_bounds, key=itemgetter(1))[1],
                               max(all_bounds, key=itemgetter(2))[2],
                               max(all_bounds, key=itemgetter(3))[3])
            return inclusive_tuple

    def create_poly_path_for_gds(self, highlight_qcomponents: list = []) -> None:
        """Using self.design, this method does the following: 
        1. Gather the QGeometries to be used to write to file.
        2. Populate self.list_bounds, which contains the maximum bound for all elements to render.
        3. Calculate scaled bounding box to emulate size of chip using self.scaled_max_bound 
        and place into self.scaled_max_bound.

        Args:
            highlight_qcomponents (list): List of strings which denote the name of QComponents to render.
                                        If empty, render all comonents in design.

        """

        for table_name in self.design.qgeometry.get_element_types():

            # design.qgeometry.tables is a dict.
            # key=table_name, value=geopandas.GeoDataFrame
            if len(highlight_qcomponents) == 0:
                table = self.design.qgeometry.tables[table_name]
            else:

                table = self.design.qgeometry.tables[table_name]
                highlight_id = [self.design.name_to_id[a_qcomponent]
                                for a_qcomponent in highlight_qcomponents]

                table = table[table['component'].isin(highlight_id)]

            setattr(self, f'{table_name}_table', table)
            setattr(self, f'{table_name}_geometry', list(table.geometry))

            q_geometries = table.apply(self.qgeometry_to_gds, axis=1)
            # polys is gdspy.Polygon
            # paths is gdspy.LineString
            setattr(self, f'{table_name}s', q_geometries)

            # Determine bound box and return scalar larger than size.
            bounds = tuple(self.get_bounds(table))
            # Add the bounds of each table to list.
            self.list_bounds.append(bounds)

        self.scaled_max_bound = self.scale_max_bounds(self.list_bounds)

    def write_poly_path_to_file(self, file_name: str) -> None:
        """Using the geometries for each table name, write to a GDS file.

        Args:
            file_name (str): The path and file name to write the gds file.
                             Name needs to include desired extention, i.e. ".gds".
        """

        # Create a new GDS library file. It can contains multiple cells.
        self._clear_library()

        lib = gdspy.GdsLibrary()

        # New cell
        cell = lib.new_cell('TOP', overwrite_duplicate=True)

        for table_name in self.design.qgeometry.get_element_types():
            self.q_geometries = getattr(self, f'{table_name}s')
            if self.q_geometries is None:
                # self.design.logger(f'There are no {table_name} to write.')
                pass
            else:
                cell.add(self.q_geometries)

        # Save the library in a file.
        lib.write_gds(file_name)

    def path_and_poly_to_gds(self, file_name: str, highlight_qcomponents: list = []) -> int:
        """Use the design which was used to initialize this class.
        The QGeometry element types of both "path" and "poly", will
        be used, to convert QGeometry to GDS formatted file.

        Args:
            file_name (str): File name which can also include directory path.
            highlight_qcomponents (list): List of strings which denote the name of QComponents to render.
                                        If empty, render all comonents in design.

        Returns:
            int: 0=file_name can not be written, otherwise 1=file_name has been written
        """

        # TODO: User provide list of QComponent names to render, instead of entire design.

        if not self._can_write_to_path(file_name):
            return 0

        self.create_poly_path_for_gds(highlight_qcomponents)

        self.write_poly_path_to_file(file_name)

        return 1

    def qgeometry_to_gds(self, element: pd.Series) -> 'gdspy.polygon':
        """Convert the design.qgeometry table to format used by GDS renderer.

        Args:
            element (pd.Series): Expect a shapley object.

        Returns:
            'gdspy.polygon': GDS format on the input pd.Series.
        """

        """
        *NOTE:*
        GDS:
            points (array-like[N][2]) – Coordinates of the vertices of the polygon.
            layer (integer) – The GDSII layer number for this element.
            datatype (integer) – The GDSII datatype for this element (between 0 and 255).
                                  datatype=10 or 11 means only that they are from a
                                  Polygon vs. LineString.  This can be changed.
        See:
            https://gdspy.readthedocs.io/en/stable/reference.html#polygon
        """

        geom = element.geometry  # type: shapely.geometry.base.BaseGeometry

        if isinstance(geom, shapely.geometry.Polygon):

            # TODO: Handle  list(polygon.interiors)
            return gdspy.Polygon(list(geom.exterior.coords),
                                 layer=element.layer if not element['subtract'] else 0,
                                 datatype=10,
                                 )
        elif isinstance(geom, shapely.geometry.LineString):
            width = element.width
            to_return = gdspy.FlexPath(list(geom.coords),
                                       width=element.width,
                                       layer=element.layer if not element['subtract'] else 0,
                                       datatype=11)
            return to_return
        else:
            # TODO: Handle
            print(geom)
            return None<|MERGE_RESOLUTION|>--- conflicted
+++ resolved
@@ -38,15 +38,9 @@
     def __init__(self, design: QDesign, initiate=True, bounding_box_scale: float = 1.2):
         """
         Args:
-<<<<<<< HEAD
-            design (QDesign): Use QGeometry within QDesign  to obtain elements for GDS file.
-            initiate (bool, optional): True to initiate the renderer. Defaults to True.
-            bounding_box_scale (float, optional): Scale box of components to render. Should be greater than 1.0.
-=======
             design (QDesign): Use QGeometry within QDesign  to obtain elements for GDS file. 
             initiate (bool): True to initiate the renderer. Defaults to True.
             bounding_box_scale (float): Scale box of components to render. Should be greater than 1.0.
->>>>>>> 8f137610
         """
         super().__init__(design=design, initiate=initiate)
         self.gds_unit = self.design.get_units()
