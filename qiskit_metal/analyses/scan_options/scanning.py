# -*- coding: utf-8 -*-

# This code is part of Qiskit.
#
# (C) Copyright IBM 2017, 2020.
#
# This code is licensed under the Apache License, Version 2.0. You may
# obtain a copy of this license in the LICENSE.txt file in the root directory
# of this source tree or at http://www.apache.org/licenses/LICENSE-2.0.
#
# Any modifications or derivative works of this code must retain this
# copyright notice, and modified files need to carry a notice indicating
# that they have been altered from the originals.

from typing import List, Tuple, Union, Any, Iterable


class Scanning():
    """
        Need access to renderers which are registered in QDesign.

    """

    def __init__(self, design: 'QDesign'):
        """Give QDesign to this class so Scanning can access the registered QRenderers.

        Args:
            design (QDesign): Used to access the QRenderers. 
        """
        self.design = design

    def option_value(self, a_dict, search: str) -> str:
        """Get value from dict based on key.  This method is used for unknown depth, dict search, within a dict."""
        value = a_dict[search]
        return value

    def scan_one_option_get_capacitance_matrix(
            self, qcomp_name: str, option_name: str, option_scan: list,
            qcomp_render: list, endcaps_render: list) -> Tuple[dict, int]:
        """Ansys must be open with inserted project "Q3D Extractor Design." 

        Args:
            qcomp_name (str): A component that contains the option to be scanned.
            option_name (str): The option within qcomp_name to scan.
            option_scan (list): Each entry in the list is a value for option_name.
            qcomp_render (list): The component to render to Q3D. 
            endcaps_render (list): Identify which kind of pins. Follow the details from renderer QQ3DRenderer.render_design.

        Returns:
            dict: The key is each value of option_scan, the value is the capacitance matrix for each scan.
            int: Observation of searching for data from agrguments.

            * 0 Have list of capacitance matrix.
            * 1 qcomp_name not registered in design.
            * 2 option_name is empty.
            * 3 option_name is not found as key in dict.
            * 4 last key in option_name is not in dict.
            * 5 option_scan is empty, need at least one entry.

           
        """
        #Dict of all scanned information.
        all_scan = dict()

        if len(option_scan) == 0:
            return all_scan, 5

        if option_name:
            option_path = option_name.split('.')
        else:
            return all_scan, 2

        if qcomp_name in self.design.components.keys():
            qcomp_options = self.design.components[qcomp_name].options
        else:
            return all_scan, 1

        a_value = qcomp_options

        # All but the last item in list.
        for name in option_path[:-1]:
            if name in a_value:
                a_value = self.option_value(a_value, name)
            else:
                self.design.logger.warning(f'Key="{name}" is not in dict.')
                return all_scan, 3

        a_q3d = self.design.renderers.q3d
        a_q3d.open_ansys_design()
        a_q3d.add_q3d_setup()  # Add a solution setup.

        # Last item in list.
        for index, item in enumerate(option_scan):
            if option_path[-1] in a_value.keys():
                a_value[option_path[-1]] = item
            else:
                self.design.logger.warning(
                    f'Key="{option_path[-1]}" is not in dict.')
                return all_scan, 4

            self.design.rebuild()

<<<<<<< HEAD
            a_q3d = self.design.renderers.q3d
            if index == 0:
                #Only need to open just one time.
                a_q3d.connect_ansys()

=======
>>>>>>> 7e2ee441
            a_q3d.render_design(
                selection=qcomp_render,
                open_pins=endcaps_render)  #Render the items chosen

            a_q3d.analyze_setup("Setup")  #Analyze said solution setup.
            cap_matrix = a_q3d.get_capacitance_matrix()

            scan_values = dict()
            scan_values['option_name'] = option_path[-1]
            scan_values['capacitance'] = cap_matrix
            all_scan[item] = scan_values
            a_q3d.clean_active_design()
        return all_scan, 0

    # The methods allow users to scan a variable in a components's options.<|MERGE_RESOLUTION|>--- conflicted
+++ resolved
@@ -100,14 +100,11 @@
 
             self.design.rebuild()
 
-<<<<<<< HEAD
             a_q3d = self.design.renderers.q3d
             if index == 0:
                 #Only need to open just one time.
                 a_q3d.connect_ansys()
 
-=======
->>>>>>> 7e2ee441
             a_q3d.render_design(
                 selection=qcomp_render,
                 open_pins=endcaps_render)  #Render the items chosen
