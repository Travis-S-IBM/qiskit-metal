--- conflicted
+++ resolved
@@ -158,7 +158,6 @@
         # Need to add columns to Junction tables before create_tables().
         self._qgeometry.create_tables()
 
-<<<<<<< HEAD
         # Assign unique name to this design
         self.name = self._assign_name_design()
 
@@ -166,12 +165,8 @@
         # TODO: make this name unique, for when we will have multiple designs
         return name
 
-    def _init_metadata(self) -> Dict:
-        """Initialize default metadata dictionary
-=======
     def _init_metadata(self) -> Dict:  # pylint disable=no-self-use
         """Initialize default metadata dictionary.
->>>>>>> c9dd8ddf
 
         Returns:
             Dict: default metadata dictioanry
@@ -244,18 +239,11 @@
         return self._qcomponent_latest_assigned_id
 
     @property
-<<<<<<< HEAD
     def net_info(self) -> pd.DataFrame:
-        """Provides a copy of net_info table which holds all the connections, of pins, within a design.
-        An advanced user can use methods within the class of design._qnet.
-        Also, an advanced user can also directly edit the table at design._qnet._net_info.
-=======
-    def net_info(self) -> pd.core.frame.DataFrame:
         """Provides a copy of net_info table which holds all the connections,
-        of pins, within a design. An advanced user can use methods within the
-        class of design._qnet. Also, an advanced user can also directly edit
-        the table at design._qnet._net_info.
->>>>>>> c9dd8ddf
+		of pins, within a design. An advanced user can use methods within the
+		class of design._qnet. Also, an advanced user can also directly edit
+		the table at design._qnet._net_info.
 
         Returns:
             pd.DataFrame: copy of net_info table.
